--- conflicted
+++ resolved
@@ -5,7 +5,6 @@
 
 ## Usage examples
 
-<<<<<<< HEAD
 ### Argo Workflow 
 
 ```bash
@@ -31,9 +30,6 @@
 
 [Example K8S manigests](/argo-workflow-example).
 
-
-=======
->>>>>>> 033d63d4
 ### Shell scripts
 
 Mask files content in certain dir:
@@ -65,11 +61,6 @@
 secret is *****
 ```
 
-<<<<<<< HEAD
-### Docker image
-
-[Dockerfile](/Dockerfile) is based on recent [alpine/git](https://hub.docker.com/r/alpine/git): https://hub.docker.com/r/caseycs/maskcmd/tags
-=======
 Original exit code is preserved:
 
 ```bash
@@ -80,4 +71,7 @@
 echo $?
 5
 ```
->>>>>>> 033d63d4
+
+## Docker image
+
+[Dockerfile](/Dockerfile) is based on recent [alpine/git](https://hub.docker.com/r/alpine/git): https://hub.docker.com/r/caseycs/maskcmd/tags